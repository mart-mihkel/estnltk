--- conflicted
+++ resolved
@@ -21,9 +21,6 @@
                                                'form': 'morph_analysis',
                                                'partofspeech': 'morph_analysis'}
     attribute_mapping_for_enveloping_layers = attribute_mapping_for_elementary_layers
-
-    base_level_attributes = {'lemma': 'morph_analysis',
-                             'partofspeech': 'morph_analysis'}
 
     @property
     def layers(self):
@@ -143,58 +140,6 @@
 
         setattr(self, layer.name, layer)
 
-<<<<<<< HEAD
-        self._setup_structure()
-
-    def _path_exists(self, frm, to):
-        paths = self._get_all_paths(frm, to)
-        assert len(paths) in (0, 1), 'ambiguous path to attribute {}'.format(to)
-
-        try:
-            res = len(paths) == 1 or nx.has_path(self._g, frm, to)
-        except nx.NodeNotFound:
-            res = False
-            # raise KeyError('No path found {} {}'.format(frm, to))
-        return res
-
-    def _get_all_paths(self, frm, to):
-        attributes = self._get_relevant_attributes()
-        tos = self._get_attribute_node_names(attributes, to)
-        paths = self._get_relevant_paths(frm, tos)
-        return paths
-
-    def _get_path(self, frm, to):
-        if self._path_exists(frm, to):
-            paths = self._get_all_paths(frm, to)
-            try:
-                return paths[0]
-            except IndexError:
-                res = nx.shortest_path(self._g, frm, to)
-                return res
-
-    def _get_relevant_paths(self, frm, tos):
-        paths = []
-        for to_ in tos:
-            paths.extend(list(nx.all_simple_paths(self._g, frm, to_)))
-        return paths
-
-    def _get_relevant_attributes(self):
-        attributes = []
-        for i in self.layers_to_attributes.values():
-            attributes.extend(i)
-        return attributes
-
-    def _get_attribute_node_names(self, attributes, to):
-        tos = []
-        if to in attributes:
-            for k, v in self.layers_to_attributes.items():
-                for i in v:
-                    if i == to:
-                        tos.append(k + '.' + i)
-        return tos
-
-=======
->>>>>>> e8e71e3f
     def __getitem__(self, item):
         # always returns layer
         return self._layers[item]
